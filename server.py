--- conflicted
+++ resolved
@@ -7,6 +7,7 @@
 import re
 
 p = Usb(0x0483, 0x5743, 0)
+
 
 def parse_markdown_formatting(text):
     """Parse markdown-like formatting and return structured data."""
@@ -259,21 +260,16 @@
 
 
 def print_image_data(image_data):
+    """Saves image data to a temporary file and prints it."""
     global p
-    """Saves image data to a temporary file and prints it."""
     try:
         with tempfile.NamedTemporaryFile(delete=False, suffix=".jpg") as temp_image:
             temp_image.write(image_data)
             temp_image.flush()
             temp_image_path = temp_image.name
             print(temp_image_path)
-            p = Usb(0x0483, 0x5743, 0)
             p.image(temp_image_path)
 
-<<<<<<< HEAD
-        p.image(temp_image_path)
-=======
->>>>>>> 6d2cd0fe
         os.remove(temp_image_path)
         print("Image print job successful.")
     except Exception as e:
