import socket
import threading
from escpos.printer import Usb
import gc
import tempfile
import os
import re


def parse_markdown_formatting(text):
    """Parse markdown-like formatting and return structured data."""
    result = []
    i = 0

    while i < len(text):
        # Check for paper cut pattern (=== at beginning of line)
<<<<<<< HEAD
        if i == 0 or (i > 0 and text[i - 1] == '\n'):
=======
        if i == 0 or (i > 0 and text[i-1] == '\n'):
>>>>>>> 37051e63
            # We're at the beginning of a line
            if text[i:].startswith('===') and len(text[i:].split('\n')[0].strip('=')) == 0:
                # Count consecutive = characters
                equals_count = 0
                j = i
                while j < len(text) and text[j] == '=':
                    equals_count += 1
                    j += 1
<<<<<<< HEAD

                if equals_count >= 3:
                    # Add paper cut command
                    result.append(('paper_cut',))

=======
                
                if equals_count >= 3:
                    # Add paper cut command
                    result.append(('paper_cut',))
                    
>>>>>>> 37051e63
                    # Skip to end of line
                    line_end = text.find('\n', j)
                    if line_end == -1:
                        i = len(text)
                    else:
                        i = line_end + 1
                    continue

        # Look for formatting markers
        if text[i:i + 2] == '**':  # Bold
            end_pos = text.find('**', i + 2)
            if end_pos != -1:
                bold_text = text[i + 2:end_pos]
                result.append(('format', 'bold', bold_text))
                i = end_pos + 2
            else:
                result.append(('text', text[i]))
                i += 1

        elif text[i:i + 2] == '__':  # Underline
            end_pos = text.find('__', i + 2)
            if end_pos != -1:
                underline_text = text[i + 2:end_pos]
                result.append(('format', 'underline', underline_text))
                i = end_pos + 2
            else:
                result.append(('text', text[i]))
                i += 1

        elif text[i:i + 2] == '~~':  # Invert (strikethrough repurposed)
            end_pos = text.find('~~', i + 2)
            if end_pos != -1:
                invert_text = text[i + 2:end_pos]
                result.append(('format', 'invert', invert_text))
                i = end_pos + 2
            else:
                result.append(('text', text[i]))
                i += 1

        elif text[i] == '#':  # Headers (different sizes)
            # Count hash symbols
            hash_count = 0
            j = i
            while j < len(text) and text[j] == '#':
                hash_count += 1
                j += 1

            # Find end of line
            line_end = text.find('\n', j)
            if line_end == -1:
                line_end = len(text)

            # Skip space after hashes
            if j < len(text) and text[j] == ' ':
                j += 1

            header_text = text[j:line_end]
            if header_text.strip():
                result.append(('header', hash_count, header_text.strip()))
                if line_end < len(text):  # Include the newline
                    result.append(('text', '\n'))
            i = line_end + 1 if line_end < len(text) else len(text)

        elif text[i:i + 3] in ['<L>', '<C>', '<R>']:  # Alignment tags
            align_type = text[i + 1]  # L, C, or R
            end_tag = f'</{align_type}>'
            end_pos = text.find(end_tag, i + 3)
            if end_pos != -1:
                align_text = text[i + 3:end_pos]
                result.append(('align', align_type.lower(), align_text))
                i = end_pos + len(end_tag)
            else:
                result.append(('text', text[i]))
                i += 1

        elif text[i:i + 3] == '<2H>':  # Double height
            end_pos = text.find('</2H>', i + 4)
            if end_pos != -1:
                double_text = text[i + 4:end_pos]
                result.append(('format', 'double_height', double_text))
                i = end_pos + 5
            else:
                result.append(('text', text[i]))
                i += 1

        elif text[i:i + 3] == '<2W>':  # Double width
            end_pos = text.find('</2W>', i + 4)
            if end_pos != -1:
                double_text = text[i + 4:end_pos]
                result.append(('format', 'double_width', double_text))
                i = end_pos + 5
            else:
                result.append(('text', text[i]))
                i += 1

        elif text[i] == '<' and 'x' in text[i:i + 10]:  # Custom size <4x2>text</4x2>
            # Match pattern like <3x2>
            match = re.match(r'<(\d)x(\d)>', text[i:i + 10])
            if match:
                width = int(match.group(1))
                height = int(match.group(2))
                tag_len = len(match.group(0))
                end_tag = f'</{width}x{height}>'
                end_pos = text.find(end_tag, i + tag_len)
                if end_pos != -1:
                    custom_text = text[i + tag_len:end_pos]
                    result.append(('custom_size', width, height, custom_text))
                    i = end_pos + len(end_tag)
                else:
                    result.append(('text', text[i]))
                    i += 1
            else:
                result.append(('text', text[i]))
                i += 1
        else:
            # Regular character
            result.append(('text', text[i]))
            i += 1

    return result


def print_markdown_formatted_data(parsed_data):
    """Print data with markdown formatting applied."""
    try:
        p = Usb(0x0483, 0x5743, 0)
        p.codepage = "CP437"

        for item in parsed_data:
            item_type = item[0]

            if item_type == 'text':
                p.text(item[1])

            elif item_type == 'paper_cut':
                # Add 4 break lines before paper cut
                p.text('\n\n\n\n')
                p.cut()
                print("Paper cut executed with 4 break lines")

            elif item_type == 'format':
                format_type = item[1]
                text = item[2]

                if format_type == 'bold':
                    p.set(bold=True)
                    p.text(text)
                    p.set(bold=False)

                elif format_type == 'underline':
                    p.set(underline=1)
                    p.text(text)
                    p.set(underline=0)

                elif format_type == 'invert':
                    p.set(invert=True)
                    p.text(text)
                    p.set(invert=False)

                elif format_type == 'double_height':
                    p.set(double_height=True)
                    p.text(text)
                    p.set(normal_textsize=True)

                elif format_type == 'double_width':
                    p.set(double_width=True)
                    p.text(text)
                    p.set(normal_textsize=True)

            elif item_type == 'header':
                level = item[1]
                text = item[2]

                # Different header sizes based on level
                if level == 1:  # # Header - largest
                    p.set(double_height=True, double_width=True, bold=True, align='center')
                elif level == 2:  # ## Header - large
                    p.set(double_height=True, bold=True, align='center')
                elif level == 3:  # ### Header - medium
                    p.set(double_width=True, bold=True)
                else:  # #### and beyond - small headers
                    p.set(bold=True, underline=1)

                p.text(text)
                p.set(normal_textsize=True)

            elif item_type == 'align':
                align_type = item[1]  # 'l', 'c', or 'r'
                text = item[2]

                align_map = {'l': 'left', 'c': 'center', 'r': 'right'}
                p.set(align=align_map[align_type])
                p.text(text)
                p.set(align='left')  # Reset to left

            elif item_type == 'custom_size':
                width = item[1]
                height = item[2]
                text = item[3]

                p.set(custom_size=True, width=width, height=height)
                p.text(text)
                p.set(normal_textsize=True)

        # Final reset
        p.set(normal_textsize=True)

        print("Markdown formatted text print job successful.")
    except Exception as e:
        print(f"Error during markdown formatted text printing: {e}")
    finally:
        p = None
        gc.collect()


def print_text_data(data_to_print):
    """Sends raw text data to the USB printer (fallback for plain text)."""
    try:
        p = Usb(0x0483, 0x5743, 0)
        p.codepage = "CP437"
        p.text(data_to_print)
        print("Plain text print job successful.")
    except Exception as e:
        print(f"Error during text printing: {e}")
    finally:
        p = None
        gc.collect()


def print_image_data(image_data):
    """Saves image data to a temporary file and prints it."""
    try:
        with tempfile.NamedTemporaryFile(delete=False, suffix=".jpg") as temp_image:
            temp_image.write(image_data)
            temp_image_path = temp_image.name

        p = Usb(0x0483, 0x5743, 0)
        p.image(temp_image_path)
        os.remove(temp_image_path)
        print("Image print job successful.")
    except Exception as e:
        print(f"Error during image printing: {e}")
    finally:
        p = None
        gc.collect()


def start_server(host, port, handler_func):
    """Generic TCP server that uses a given handler function."""
    with socket.socket(socket.AF_INET, socket.SOCK_STREAM) as server_socket:
        server_socket.bind((host, port))
        server_socket.listen()
        print(f"Server listening on {host}:{port}")
        while True:
            conn, addr = server_socket.accept()
            with conn:
                print(f"Connection from {addr} on port {port}")
                full_data = b""
                while True:
                    chunk = conn.recv(1024)
                    if not chunk:
                        break
                    full_data += chunk

                if full_data:
                    handler_func(full_data)


def text_server():
    """Wrapper to handle markdown formatted text data."""

    def text_handler(data):
        try:
            decoded_data = data.decode('cp437', errors='ignore')
            print(f"Received text data to print:\n---\n{decoded_data}\n---")

            # Check if data contains markdown formatting (including paper cut)
            markdown_patterns = ['**', '__', '~~', '#', '<L>', '<C>', '<R>', '<2H>', '<2W>', '<', 'x', '===']
            has_markdown = any(pattern in decoded_data for pattern in markdown_patterns)

            if has_markdown:
                print("Processing markdown formatted text...")
                parsed_data = parse_markdown_formatting(decoded_data)
                print_markdown_formatted_data(parsed_data)
            else:
                print("Processing plain text...")
                print_text_data(decoded_data)

        except Exception as e:
            print(f"Error handling text data: {e}")

    start_server('0.0.0.0', 9100, text_handler)


def image_server():
    """Wrapper for the image handler."""

    def image_handler(data):
        print(f"Received {len(data)} bytes of image data to print.")
        print_image_data(data)

    start_server('0.0.0.0', 9101, image_handler)


def create_sample_receipt():
    """Create a sample receipt with markdown formatting."""
    receipt = """# COFFEE SHOP
## 123 Main Street
### Phone: (555) 123-4567

----------------------------------------

**Regular Coffee**        <R>$3.50</R>
**Blueberry Muffin**      <R>$2.25</R>
__Chocolate Chip Cookie__ <R>$1.75</R>

----------------------------------------
**Subtotal:**             <R>$7.50</R>
**Tax (8%):**             <R>$0.60</R>

<2H>**TOTAL: $8.10**</2H>

<C>~~PAID BY CARD~~</C>

<C>Thank you for your visit!</C>
<C>Please come again!</C>

===

# SECOND RECEIPT
## Another Transaction

**Item 1**                <R>$5.00</R>
**Item 2**                <R>$3.00</R>

**TOTAL: $8.00**

======

<4x2>END</4x2>
"""
    return receipt


def test_markdown_formatting():
    """Test function to demonstrate markdown formatting."""
    sample = create_sample_receipt()
    print("Sample receipt with markdown formatting:")
    print(sample)
    print("\n" + "=" * 50 + "\n")

    parsed = parse_markdown_formatting(sample)
    print("Parsed formatting structure:")
    for item in parsed:
        print(f"  {item}")

    # Uncomment to actually print:
    # print_markdown_formatted_data(parsed)


if __name__ == "__main__":
    print("Markdown Formatting Guide:")
    print("=" * 40)
    print("**bold text**           - Bold formatting")
    print("__underlined text__     - Underlined text")
    print("~~inverted text~~       - White on black")
    print("# Header 1              - Largest header (double height+width, bold, centered)")
    print("## Header 2             - Large header (double height, bold, centered)")
    print("### Header 3            - Medium header (double width, bold)")
    print("#### Header 4+          - Small header (bold, underlined)")
    print("<L>left text</L>        - Left aligned")
    print("<C>center text</C>      - Center aligned")
    print("<R>right text</R>       - Right aligned")
    print("<2H>double height</2H>  - Double height text")
    print("<2W>double width</2W>   - Double width text")
    print("<3x2>custom size</3x2>  - Custom size (width x height)")
    print("=== (3+ at line start)  - Paper cut with 4 break lines")
    print("=" * 40)
    print()

    # Uncomment to test formatting
    # test_markdown_formatting()

    text_thread = threading.Thread(target=text_server)
    image_thread = threading.Thread(target=image_server)

    text_thread.start()
    image_thread.start()

    text_thread.join()
<<<<<<< HEAD
    image_thread.join()
=======
    image_thread.join()

>>>>>>> 37051e63
<|MERGE_RESOLUTION|>--- conflicted
+++ resolved
@@ -14,11 +14,7 @@
 
     while i < len(text):
         # Check for paper cut pattern (=== at beginning of line)
-<<<<<<< HEAD
-        if i == 0 or (i > 0 and text[i - 1] == '\n'):
-=======
         if i == 0 or (i > 0 and text[i-1] == '\n'):
->>>>>>> 37051e63
             # We're at the beginning of a line
             if text[i:].startswith('===') and len(text[i:].split('\n')[0].strip('=')) == 0:
                 # Count consecutive = characters
@@ -27,19 +23,11 @@
                 while j < len(text) and text[j] == '=':
                     equals_count += 1
                     j += 1
-<<<<<<< HEAD
-
-                if equals_count >= 3:
-                    # Add paper cut command
-                    result.append(('paper_cut',))
-
-=======
                 
                 if equals_count >= 3:
                     # Add paper cut command
                     result.append(('paper_cut',))
                     
->>>>>>> 37051e63
                     # Skip to end of line
                     line_end = text.find('\n', j)
                     if line_end == -1:
@@ -430,9 +418,5 @@
     image_thread.start()
 
     text_thread.join()
-<<<<<<< HEAD
     image_thread.join()
-=======
-    image_thread.join()
-
->>>>>>> 37051e63
+
